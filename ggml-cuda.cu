static const int GGML_CUDA_MAX_SUBSTREAMS = 1;
static const bool GGML_CUDA_SEQ_COMPUTE = true;

#define WARP_SIZE 32
#define CUDA_ADD_BLOCK_SIZE 256
#define CUDA_MUL_BLOCK_SIZE 256
#define CUDA_SILU_BLOCK_SIZE 256
#define CUDA_CPY_BLOCK_SIZE 32
#define CUDA_SCALE_BLOCK_SIZE 256
#define CUDA_ROPE_BLOCK_SIZE 256
#define CUDA_DIAG_MASK_INF_BLOCK_SIZE 32
#define CUDA_DEQUANTIZE_BLOCK_SIZE 256
#define CUDA_GET_ROWS_BLOCK_SIZE 256
#define CUDA_QUANTIZE_BLOCK_SIZE 256

// dmmv = dequantize_mul_mat_vec
#ifndef GGML_CUDA_DMMV_X
#define GGML_CUDA_DMMV_X 32
#endif
#ifndef GGML_CUDA_DMMV_Y
#define GGML_CUDA_DMMV_Y 1
#endif
#ifndef GGML_CUDA_MMV_Y
#define GGML_CUDA_MMV_Y 1
#endif


#ifndef K_QUANTS_PER_ITERATION
#define K_QUANTS_PER_ITERATION 2
#else
static_assert(K_QUANTS_PER_ITERATION == 1 || K_QUANTS_PER_ITERATION == 2, "K_QUANTS_PER_ITERATION must be 1 or 2");
#endif

#include <algorithm>
#include <assert.h>
#include <atomic>
#include <climits>
#include <condition_variable>
#include <cstddef>
#include <cstdint>
#include <limits>
#include <mutex>
#include <queue>
#include <stdint.h>
#include <stdio.h>
#include <thread>
#include <unordered_map>
#include <unordered_set>
#include <vector>

#include <cuda.h>
#include <cuda_fp16.h>
#include <cuda_runtime.h>
#include <cublas_v2.h>
#include <curand_kernel.h>
#include <nvtx3/nvToolsExt.h>

#include "ggml.h"
#include "ggml-cuda.h"
#include "ggml-cuda-kern.h"
#include "ggml-cuda-quant.h"

#if defined(_MSC_VER)
#pragma warning(disable: 4244 4267) // possible loss of data
#endif

static_assert(sizeof(half) == sizeof(ggml_fp16_t), "wrong fp16 size");

#define CUDA_CHECK(err)                                                                 \
    do {                                                                                \
        cudaError_t err_ = (err);                                                       \
        if (err_ != cudaSuccess) {                                                      \
            fprintf(stderr, "CUDA error %d at %s (%s:%d): %s\n", err_,                  \
                __func__, __FILE__, __LINE__, cudaGetErrorString(err_));                \
            exit(1);                                                                    \
        }                                                                               \
    } while (0)

#if CUDART_VERSION >= 12000
#define CUBLAS_CHECK(err)                                                               \
    do {                                                                                \
        cublasStatus_t err_ = (err);                                                    \
        if (err_ != CUBLAS_STATUS_SUCCESS) {                                            \
            fprintf(stderr, "\ncuBLAS error %d at %s (%s:%d): %s\n", err_,              \
                __func__, __FILE__, __LINE__, cublasGetStatusString(err_));             \
            exit(1);                                                                    \
        }                                                                               \
    } while (0)
#else
#define CUBLAS_CHECK(err)                                                               \
    do {                                                                                \
        cublasStatus_t err_ = (err);                                                    \
        if (err_ != CUBLAS_STATUS_SUCCESS) {                                            \
            fprintf(stderr, "\ncuBLAS error %d at %s:%d\n", err_, __FILE__, __LINE__);  \
            exit(1);                                                                    \
        }                                                                               \
    } while (0)
#endif // CUDART_VERSION >= 12000

#define UNUSED(x) (void)(x)

typedef void (*ggml_cuda_op_t)(
    const ggml_tensor * src0, const ggml_tensor * src1, ggml_tensor * dst,
    void * src0_d, void * src1_d, void * dst_d,
    int64_t i02, int64_t i01_low, int64_t i01_high, int i1,
    cudaStream_t cudaStream_main);

struct cuda_pool_buffer {
    void * ptr;
    size_t size;
};

static std::unordered_map<cudaStream_t, std::vector<cuda_pool_buffer>> g_cuda_stream_pools;
static size_t g_cuda_pool_size = 0;

static void * ggml_cuda_pool_malloc(size_t size, size_t * actual_size, cudaStream_t stream) {
    std::vector<cuda_pool_buffer>& pool = g_cuda_stream_pools[stream];

    // find existing
    for (size_t i = 0; i < pool.size(); ++i) {
        cuda_pool_buffer& b = pool[i];
        if (b.size >= size && b.ptr != nullptr) {
            void * ptr = b.ptr;
            *actual_size = b.size;
            pool.erase(pool.begin() + i);
            return ptr;
        }
    }

    // allocate new
    void * ptr;
    CUDA_CHECK(cudaMalloc(&ptr, size));
    *actual_size = size;

    g_cuda_pool_size += size;

    //fprintf(stderr, "cuda pool size: %.2f MB (allocating now: %.2f MB)\n", g_cuda_pool_size / 1024.0 / 1024.0, size / 1024.0 / 1024.0);

    return ptr;
}

static void ggml_cuda_pool_free(void * ptr, size_t size, cudaStream_t stream) {
    std::vector<cuda_pool_buffer>& pool = g_cuda_stream_pools[stream];

    pool.push_back({ ptr, size });
}

static void ggml_cuda_pool_free_all() {
    for (auto& p : g_cuda_stream_pools) {
        for (auto& b : p.second) {
            if (b.ptr != nullptr) {
                CUDA_CHECK(cudaFree(b.ptr));
            }
        }
    }
    g_cuda_stream_pools.clear();
}

template<typename src_t>
static void quantize_row_q8_1_cuda(const src_t * x, void * vy, const int k, cudaStream_t stream) {
    const int num_blocks = (k + CUDA_QUANTIZE_BLOCK_SIZE - 1) / CUDA_QUANTIZE_BLOCK_SIZE;
    quantize_q8_1<<<num_blocks, CUDA_QUANTIZE_BLOCK_SIZE, 0, stream>>>(x, vy, k);
}

template<typename dst_t>
static void dequantize_row_q4_0_cuda(const void * vx, dst_t * y, const int k, cudaStream_t stream) {
    const int num_blocks = (k + CUDA_DEQUANTIZE_BLOCK_SIZE - 1) / CUDA_DEQUANTIZE_BLOCK_SIZE;
    dequantize_block<dst_t, QK4_0, QR4_0, dequantize_q4_0<dst_t>><<<num_blocks, CUDA_DEQUANTIZE_BLOCK_SIZE, 0, stream>>>(vx, y, k);
}

template<typename dst_t>
static void dequantize_row_q4_1_cuda(const void * vx, dst_t * y, const int k, cudaStream_t stream) {
    const int num_blocks = (k + CUDA_DEQUANTIZE_BLOCK_SIZE - 1) / CUDA_DEQUANTIZE_BLOCK_SIZE;
    dequantize_block<dst_t, QK4_1, QR4_1, dequantize_q4_1<dst_t>><<<num_blocks, CUDA_DEQUANTIZE_BLOCK_SIZE, 0, stream>>>(vx, y, k);
}

template<typename dst_t>
static void dequantize_row_q5_0_cuda(const void * vx, dst_t * y, const int k, cudaStream_t stream) {
    const int num_blocks = (k + CUDA_DEQUANTIZE_BLOCK_SIZE - 1) / CUDA_DEQUANTIZE_BLOCK_SIZE;
    dequantize_block<dst_t, QK5_0, QR5_0, dequantize_q5_0<dst_t>><<<num_blocks, CUDA_DEQUANTIZE_BLOCK_SIZE, 0, stream>>>(vx, y, k);
}

template<typename dst_t>
static void dequantize_row_q5_1_cuda(const void * vx, dst_t * y, const int k, cudaStream_t stream) {
    const int num_blocks = (k + CUDA_DEQUANTIZE_BLOCK_SIZE - 1) / CUDA_DEQUANTIZE_BLOCK_SIZE;
    dequantize_block<dst_t, QK5_1, QR5_1, dequantize_q5_1<dst_t>><<<num_blocks, CUDA_DEQUANTIZE_BLOCK_SIZE, 0, stream>>>(vx, y, k);
}

template<typename dst_t>
static void dequantize_row_q8_0_cuda(const void * vx, dst_t * y, const int k, cudaStream_t stream) {
    const int num_blocks = (k + CUDA_DEQUANTIZE_BLOCK_SIZE - 1) / CUDA_DEQUANTIZE_BLOCK_SIZE;
    dequantize_block<dst_t, QK8_0, QR8_0, dequantize_q8_0<dst_t>><<<num_blocks, CUDA_DEQUANTIZE_BLOCK_SIZE, 0, stream>>>(vx, y, k);
}

/*
static void dequantize_row_q2_K_cuda(const void * vx, float * y, const int k, cudaStream_t stream) {
    const int nb = k / QK_K;
    dequantize_block_q2_K<<<nb, 64, 0, stream>>>(vx, y);
}

static void dequantize_row_q3_K_cuda(const void * vx, float * y, const int k, cudaStream_t stream) {
    const int nb = k / QK_K;
    dequantize_block_q3_K<<<nb, 64, 0, stream>>>(vx, y);
}

template<typename dst_t>
static void dequantize_row_q4_K_cuda(const void * vx, float * y, const int k, cudaStream_t stream) {
    const int nb = k / QK_K;
    dequantize_block_q4_K<<<nb, 32, 0, stream>>>(vx, y);
}

static void dequantize_row_q5_K_cuda(const void * vx, float * y, const int k, cudaStream_t stream) {
    const int nb = k / QK_K;
    dequantize_block_q5_K<<<nb, 64, 0, stream>>>(vx, y);
}

*/
template<typename dst_t>
static void dequantize_row_q6_K_cuda(const void * vx, dst_t * y, const int k, cudaStream_t stream) {
    const int nb = k / QK_K;
    dequantize_block_q6_K<<<nb, 64, 0, stream>>>(vx, y);
}

template<typename src1_t, typename dst_t>
static void dequantize_mul_mat_vec_q4_0_cuda(const void * vx, const src1_t * y, dst_t * dst, const int ncols, const int nrows, cudaStream_t stream) {
    GGML_ASSERT(ncols % GGML_CUDA_DMMV_X == 0);
    const int block_num_y = (nrows + GGML_CUDA_DMMV_Y - 1) / GGML_CUDA_DMMV_Y;
    const dim3 block_nums(1, block_num_y, 1);
    const dim3 block_dims(WARP_SIZE, GGML_CUDA_DMMV_Y, 1);
    dequantize_mul_mat_vec<src1_t, dst_t, QK4_0, QR4_0, dequantize_q4_0<dst_t>>
        <<<block_nums, block_dims, 0, stream>>>(vx, y, dst, ncols, nrows);
}

template<typename src1_t, typename dst_t>
static void dequantize_mul_mat_vec_q4_1_cuda(const void * vx, const src1_t * y, dst_t * dst, const int ncols, const int nrows, cudaStream_t stream) {
    GGML_ASSERT(ncols % GGML_CUDA_DMMV_X == 0);
    const int block_num_y = (nrows + GGML_CUDA_DMMV_Y - 1) / GGML_CUDA_DMMV_Y;
    const dim3 block_nums(1, block_num_y, 1);
    const dim3 block_dims(WARP_SIZE, GGML_CUDA_DMMV_Y, 1);
    dequantize_mul_mat_vec<src1_t, dst_t, QK4_1, QR4_1, dequantize_q4_1<dst_t>>
        <<<block_nums, block_dims, 0, stream>>>(vx, y, dst, ncols, nrows);
}

template<typename src1_t, typename dst_t>
static void dequantize_mul_mat_vec_q5_0_cuda(const void * vx, const src1_t * y, dst_t * dst, const int ncols, const int nrows, cudaStream_t stream) {
    GGML_ASSERT(ncols % GGML_CUDA_DMMV_X == 0);
    const int block_num_y = (nrows + GGML_CUDA_DMMV_Y - 1) / GGML_CUDA_DMMV_Y;
    const dim3 block_nums(1, block_num_y, 1);
    const dim3 block_dims(WARP_SIZE, GGML_CUDA_DMMV_Y, 1);
    dequantize_mul_mat_vec<src1_t, dst_t, QK5_0, QR5_0, dequantize_q5_0<dst_t>>
        <<<block_nums, block_dims, 0, stream>>>(vx, y, dst, ncols, nrows);
}

template<typename src1_t, typename dst_t>
static void dequantize_mul_mat_vec_q5_1_cuda(const void * vx, const src1_t * y, dst_t * dst, const int ncols, const int nrows, cudaStream_t stream) {
    GGML_ASSERT(ncols % GGML_CUDA_DMMV_X == 0);
    const int block_num_y = (nrows + GGML_CUDA_DMMV_Y - 1) / GGML_CUDA_DMMV_Y;
    const dim3 block_nums(1, block_num_y, 1);
    const dim3 block_dims(WARP_SIZE, GGML_CUDA_DMMV_Y, 1);
    dequantize_mul_mat_vec<src1_t, dst_t, QK5_1, QR5_1, dequantize_q5_1<dst_t>>
        <<<block_nums, block_dims, 0, stream>>>(vx, y, dst, ncols, nrows);
}

template<typename src1_t, typename dst_t>
static void dequantize_mul_mat_vec_q8_0_cuda(const void * vx, const src1_t * y, dst_t * dst, const int ncols, const int nrows, cudaStream_t stream) {
    GGML_ASSERT(ncols % GGML_CUDA_DMMV_X == 0);
    const int block_num_y = (nrows + GGML_CUDA_DMMV_Y - 1) / GGML_CUDA_DMMV_Y;
    const dim3 block_nums(1, block_num_y, 1);
    const dim3 block_dims(WARP_SIZE, GGML_CUDA_DMMV_Y, 1);
    dequantize_mul_mat_vec<src1_t, dst_t, QK8_0, QR8_0, dequantize_q8_0<dst_t>>
        <<<block_nums, block_dims, 0, stream>>>(vx, y, dst, ncols, nrows);
}
/*
template<typename src1_t, typename dst_t>
static void dequantize_mul_mat_vec_q2_K_cuda(const void * vx, const float * y, float * dst, const int ncols, const int nrows, cudaStream_t stream) {
    GGML_ASSERT(ncols % QK_K == 0);
    const int ny = 2;
    const int block_num_y = (nrows + ny - 1) / ny;
    const dim3 block_nums(1, block_num_y, 1);
    const dim3 block_dims(32, ny, 1);
    dequantize_mul_mat_vec_q2_k<<<block_nums, block_dims, 0, stream>>>(vx, y, dst, ncols, nrows);
}

template<typename src1_t, typename dst_t>
static void dequantize_mul_mat_vec_q3_K_cuda(const void * vx, const float * y, float * dst, const int ncols, const int nrows, cudaStream_t stream) {
    GGML_ASSERT(ncols % QK_K == 0);
    const dim3 block_dims(32, 1, 1);
    dequantize_mul_mat_vec_q3_k<<<nrows, block_dims, 0, stream>>>(vx, y, dst, ncols);
}

template<typename src1_t, typename dst_t>
static void dequantize_mul_mat_vec_q4_K_cuda(const void * vx, const float * y, float * dst, const int ncols, const int nrows, cudaStream_t stream) {
    GGML_ASSERT(ncols % QK_K == 0);
    const dim3 block_dims(32, 1, 1);
    dequantize_mul_mat_vec_q4_k<<<nrows, block_dims, 0, stream>>>(vx, y, dst, ncols);
}

template<typename src1_t, typename dst_t>
static void dequantize_mul_mat_vec_q5_K_cuda(const void * vx, const float * y, float * dst, const int ncols, const int nrows, cudaStream_t stream) {
    GGML_ASSERT(ncols % QK_K == 0);
    const dim3 block_dims(32, 1, 1);
    dequantize_mul_mat_vec_q5_k<<<nrows, block_dims, 0, stream>>>(vx, y, dst, ncols);
}
*/

template<typename src1_t, typename dst_t>
static void dequantize_mul_mat_vec_q6_K_cuda(const void * vx, const src1_t * y, dst_t * dst, const int ncols, const int nrows, cudaStream_t stream) {
    GGML_ASSERT(ncols % QK_K == 0);
    const int ny = 2 / K_QUANTS_PER_ITERATION;
    const int block_num_y = (nrows + ny - 1) / ny;
    const dim3 block_nums(1, block_num_y, 1);
    const dim3 block_dims(32, ny, 1);
    dequantize_mul_mat_vec_q6_k<<<block_nums, block_dims, 0, stream>>>(vx, y, dst, ncols, nrows);
}

template<typename src1_t, typename dst_t>
static void convert_mul_mat_vec_f16_cuda(const void * vx, const src1_t * y, dst_t * dst, const int ncols, const int nrows, cudaStream_t stream) {
    GGML_ASSERT(ncols % GGML_CUDA_DMMV_X == 0);
    const int block_num_y = (nrows + GGML_CUDA_DMMV_Y - 1) / GGML_CUDA_DMMV_Y;
    const dim3 block_nums(1, block_num_y, 1);
    const dim3 block_dims(WARP_SIZE, GGML_CUDA_DMMV_Y, 1);
    dequantize_mul_mat_vec<src1_t, dst_t, 1, 1, convert_fp16<dst_t>><<<block_nums, block_dims, 0, stream>>>(vx, y, dst, ncols, nrows);
}

template<typename dst_t>
static void mul_mat_vec_q4_0_q8_1_cuda(const void * vx, const void * vy, dst_t * dst, const int ncols, const int nrows, cudaStream_t stream) {
    GGML_ASSERT(ncols % GGML_CUDA_DMMV_X == 0);
    const int block_num_y = (nrows + GGML_CUDA_MMV_Y - 1) / GGML_CUDA_MMV_Y;
    const dim3 block_nums(1, block_num_y, 1);
    const dim3 block_dims(WARP_SIZE, GGML_CUDA_MMV_Y, 1);
    mul_mat_vec_q<dst_t, QK4_0, QI4_0, block_q4_0, vec_dot_q4_0_q8_1>
        <<<block_nums, block_dims, 0, stream>>>(vx, vy, dst, ncols, nrows);
}

template<typename dst_t>
static void mul_mat_vec_q4_1_q8_1_cuda(const void * vx, const void * vy, dst_t * dst, const int ncols, const int nrows, cudaStream_t stream) {
    GGML_ASSERT(ncols % GGML_CUDA_DMMV_X == 0);
    const int block_num_y = (nrows + GGML_CUDA_MMV_Y - 1) / GGML_CUDA_MMV_Y;
    const dim3 block_nums(1, block_num_y, 1);
    const dim3 block_dims(WARP_SIZE, GGML_CUDA_MMV_Y, 1);
    mul_mat_vec_q<dst_t, QK4_0, QI4_1, block_q4_1, vec_dot_q4_1_q8_1>
        <<<block_nums, block_dims, 0, stream>>>(vx, vy, dst, ncols, nrows);
}

template<typename dst_t>
static void mul_mat_vec_q5_0_q8_1_cuda(const void * vx, const void * vy, dst_t * dst, const int ncols, const int nrows, cudaStream_t stream) {
    GGML_ASSERT(ncols % GGML_CUDA_DMMV_X == 0);
    const int block_num_y = (nrows + GGML_CUDA_MMV_Y - 1) / GGML_CUDA_MMV_Y;
    const dim3 block_nums(1, block_num_y, 1);
    const dim3 block_dims(WARP_SIZE, GGML_CUDA_MMV_Y, 1);
    mul_mat_vec_q<dst_t, QK5_0, QI5_0, block_q5_0, vec_dot_q5_0_q8_1>
        <<<block_nums, block_dims, 0, stream>>>(vx, vy, dst, ncols, nrows);
}

template<typename dst_t>
static void mul_mat_vec_q5_1_q8_1_cuda(const void * vx, const void * vy, dst_t * dst, const int ncols, const int nrows, cudaStream_t stream) {
    GGML_ASSERT(ncols % GGML_CUDA_DMMV_X == 0);
    const int block_num_y = (nrows + GGML_CUDA_MMV_Y - 1) / GGML_CUDA_MMV_Y;
    const dim3 block_nums(1, block_num_y, 1);
    const dim3 block_dims(WARP_SIZE, GGML_CUDA_MMV_Y, 1);
    mul_mat_vec_q<dst_t, QK5_1, QI5_1, block_q5_1, vec_dot_q5_1_q8_1>
        <<<block_nums, block_dims, 0, stream>>>(vx, vy, dst, ncols, nrows);
}

template<typename dst_t>
static void mul_mat_vec_q8_0_q8_1_cuda(const void * vx, const void * vy, dst_t * dst, const int ncols, const int nrows, cudaStream_t stream) {
    GGML_ASSERT(ncols % GGML_CUDA_DMMV_X == 0);
    const int block_num_y = (nrows + GGML_CUDA_MMV_Y - 1) / GGML_CUDA_MMV_Y;
    const dim3 block_nums(1, block_num_y, 1);
    const dim3 block_dims(WARP_SIZE, GGML_CUDA_MMV_Y, 1);
    mul_mat_vec_q<dst_t, QK8_0, QI8_0, block_q8_0, vec_dot_q8_0_q8_1>
        <<<block_nums, block_dims, 0, stream>>>(vx, vy, dst, ncols, nrows);
}

template<typename dst_t>
static void convert_fp16_cuda(const void * vx, dst_t * y, const int k, cudaStream_t stream) {
    const int num_blocks = (k + CUDA_DEQUANTIZE_BLOCK_SIZE - 1) / CUDA_DEQUANTIZE_BLOCK_SIZE;
    dequantize_block<dst_t, 1, 1, convert_fp16<dst_t>><<<num_blocks, CUDA_DEQUANTIZE_BLOCK_SIZE, 0, stream>>>(vx, y, k);
}

template<typename dst_t>
static to_t_cuda_t<dst_t> ggml_get_to_t_cuda(ggml_type type) {
    switch (type) {
        case GGML_TYPE_Q4_0:
            return dequantize_row_q4_0_cuda;
        case GGML_TYPE_Q4_1:
            return dequantize_row_q4_1_cuda;
        case GGML_TYPE_Q5_0:
            return dequantize_row_q5_0_cuda;
        case GGML_TYPE_Q5_1:
            return dequantize_row_q5_1_cuda;
        case GGML_TYPE_Q8_0:
            return dequantize_row_q8_0_cuda;
        /*
        case GGML_TYPE_Q2_K:
            return dequantize_row_q2_K_cuda;
        case GGML_TYPE_Q3_K:
            return dequantize_row_q3_K_cuda;
        case GGML_TYPE_Q4_K:
            return dequantize_row_q4_K_cuda;
        case GGML_TYPE_Q5_K:
            return dequantize_row_q5_K_cuda;
        */
        case GGML_TYPE_Q6_K:
            return dequantize_row_q6_K_cuda;
        case GGML_TYPE_F16:
            return convert_fp16_cuda;
        default:
            return nullptr;
    }
}

template<typename src0_t, typename src1_t, typename dst_t>
static void ggml_mul_mat_p021_cuda(const src0_t * vx, const src1_t * y, dst_t * dst, const int ncols_x, const int nrows_x, const int nchannels_x, cudaStream_t stream) {
    const dim3 block_nums(1, nrows_x, nchannels_x);
    const dim3 block_dims(WARP_SIZE, 1, 1);
    k_mul_mat_p021<<<block_nums, block_dims, 0, stream>>>(vx, y, dst, ncols_x, nrows_x, nchannels_x);
}

template<typename src0_t, typename src1_t, typename dst_t>
static void ggml_mul_mat_vec_nc_cuda(
    const src0_t * vx, const src1_t * y, dst_t * dst, const int ncols_x, const int nrows_x, const int row_stride_x,
    const int nchannels_x, const int channel_stride_x, cudaStream_t stream) {

    const dim3 block_nums(1, nrows_x, nchannels_x);
    const dim3 block_dims(WARP_SIZE, 1, 1);
    k_mul_mat_vec_nc<<<block_nums, block_dims, 0, stream>>>
        (vx, y, dst, ncols_x, nrows_x, row_stride_x, nchannels_x, channel_stride_x);
}

template<typename src_t, typename dst_t>
static void ggml_cpy_cuda(
    const char * cx, char * cdst, const int ne,
    const int ne00, const int ne01, const int nb00, const int nb01, const int nb02,
    const int ne10, const int ne11, const int nb10, const int nb11, const int nb12, cudaStream_t stream) {

    const int num_blocks = (ne + CUDA_CPY_BLOCK_SIZE - 1) / CUDA_CPY_BLOCK_SIZE;
    k_cpy<src_t, dst_t><<<num_blocks, CUDA_CPY_BLOCK_SIZE, 0, stream>>>
        (cx, cdst, ne, ne00, ne01, nb00, nb01, nb02, ne10, ne11, nb10, nb11, nb12);
}

template<typename src0_t, typename src1_t, typename dst_t>
static void add_cuda(const src0_t * x, const src1_t * y, dst_t * dst, const int k, cudaStream_t stream) {
    const int num_blocks = (k + CUDA_ADD_BLOCK_SIZE - 1) / CUDA_ADD_BLOCK_SIZE;
    k_add<<<num_blocks, CUDA_ADD_BLOCK_SIZE, 0, stream>>>(x, y, dst, k);
}

template<typename src0_t, typename src1_t, typename dst_t>
static void mul_cuda(const src0_t * x, const src1_t * y, dst_t * dst, const int kx, const int ky, cudaStream_t stream) {
    const int num_blocks = (kx + CUDA_MUL_BLOCK_SIZE - 1) / CUDA_MUL_BLOCK_SIZE;
    k_mul<<<num_blocks, CUDA_MUL_BLOCK_SIZE, 0, stream>>>(x, y, dst, kx, ky);
}

template<typename src0_t, typename dst_t>
static void silu_cuda(const src0_t * x, dst_t * dst, const int k, cudaStream_t stream) {
    const int num_blocks = (k + CUDA_SILU_BLOCK_SIZE - 1) / CUDA_SILU_BLOCK_SIZE;
    k_silu<<<num_blocks, CUDA_SILU_BLOCK_SIZE, 0, stream>>>(x, dst, k);
}

template<typename src0_t, typename dst_t>
static void rms_norm_cuda(const src0_t * x, dst_t * dst, const int ncols, const int nrows, cudaStream_t stream) {
    GGML_ASSERT(ncols % WARP_SIZE == 0);
    const dim3 block_dims(WARP_SIZE, 1, 1);
    k_rms_norm<<<nrows, block_dims, 0, stream>>>(x, dst, ncols);
}

template<typename src0_t, typename src1_t, typename dst_t>
static void scale_cuda(const src0_t * x, dst_t * dst, const src1_t * scale, const int k, cudaStream_t stream) {
    const int num_blocks = (k + CUDA_SCALE_BLOCK_SIZE - 1) / CUDA_SCALE_BLOCK_SIZE;
    k_scale<<<num_blocks, CUDA_SCALE_BLOCK_SIZE, 0, stream>>>(x, dst, scale, k);
}

template<typename src0_t, typename dst_t>
static void rope_cuda(const src0_t * x, dst_t * dst, const int ncols, const int nrows, const float p, const float theta_scale, cudaStream_t stream) {
    GGML_ASSERT(nrows % 2 == 0);
    const dim3 block_dims(2*CUDA_ROPE_BLOCK_SIZE, 1, 1);
    const int num_blocks_x = (ncols + 2*CUDA_ROPE_BLOCK_SIZE - 1) / (2*CUDA_ROPE_BLOCK_SIZE);
    const dim3 block_nums(num_blocks_x, nrows, 1);
    k_rope<<<block_nums, block_dims, 0, stream>>>(x, dst, ncols, p, theta_scale);
}

template<typename src0_t, typename dst_t>
static void diag_mask_inf_cuda(const src0_t * x, dst_t * dst, const int ncols_x, const int nrows_x, const int rows_per_channel, const int n_past, cudaStream_t stream) {
    const dim3 block_dims(CUDA_DIAG_MASK_INF_BLOCK_SIZE, 1, 1);
    const int block_num_x = (ncols_x + CUDA_DIAG_MASK_INF_BLOCK_SIZE - 1) / CUDA_DIAG_MASK_INF_BLOCK_SIZE;
    const dim3 block_nums(block_num_x, nrows_x, 1);
    k_diag_mask_inf<<<block_nums, block_dims, 0, stream>>>(x, dst, ncols_x, rows_per_channel, n_past);
}

template<typename src0_t, typename dst_t>
static void soft_max_cuda(const src0_t * x, dst_t * dst, const int ncols, const int nrows, cudaStream_t stream) {
    // TODO: implement fast numerically stable version for small ncols
    //if (ncols >= 1024) {
        int num_blocks = nrows;
        if (ncols % 2 == 0) {
            k_soft_max<src0_t, dst_t, 2 , 1024>
                <<<num_blocks, 1024, 0, stream>>>(x, dst, nrows, ncols);
        }
        else {
            k_soft_max<src0_t, dst_t, 1, 1024>
                <<<num_blocks, 1024, 0, stream>>>(x, dst, nrows, ncols);
        }
    //}
    //else {
    //    const dim3 block_dims(WARP_SIZE, 1, 1);
    //    const dim3 block_nums(1, nrows, 1);
    //    k_soft_max_orig<<<block_nums, block_dims, 0, stream>>>(x, dst, ncols);
    //}
}

template<typename dst_t, int qk, int qr, dequantize_kernel_t<dst_t> dq>
static void get_rows_cuda(const void * x, const int * y, dst_t * dst, const int nrows, const int ncols, cudaStream_t stream) {
    const dim3 block_dims(CUDA_GET_ROWS_BLOCK_SIZE, 1, 1);
    const int block_num = (ncols/2 + CUDA_GET_ROWS_BLOCK_SIZE - 1) / CUDA_GET_ROWS_BLOCK_SIZE;
    const dim3 block_nums(block_num, nrows, 1);
    k_get_rows<dst_t, qk, qr, dq><<<block_nums, block_dims, 0, stream>>>(x, y, dst, ncols);
}

// TODO: move to context
static cublasHandle_t g_cublas_handle = nullptr;
static cudaStream_t g_cudaStream_main = nullptr;
static cudaEvent_t g_cudaEvent_main = nullptr;
static cudaStream_t g_cudaStreams[GGML_CUDA_MAX_SUBSTREAMS] = { };
static cudaEvent_t g_cudaEvents[GGML_CUDA_MAX_SUBSTREAMS] = { };
#define GGML_CUDA_MAX_DEVICES 16
static int g_compute_capabilities[GGML_CUDA_MAX_DEVICES];

static void ggml_init_cublas() {
    static bool initialized = false;

    if (!initialized) {
        int device_count;
        CUDA_CHECK(cudaGetDeviceCount(&device_count));
        int64_t total_vram = 0;
        fprintf(stderr, "%s: found %d CUDA devices:\n", __func__, device_count);
        for (int id = 0; id < device_count; ++id) {
            cudaDeviceProp prop;
            CUDA_CHECK(cudaGetDeviceProperties(&prop, id));
            fprintf(stderr, "  Device %d: %s (%.0f GB)\n", id, prop.name, prop.totalGlobalMem / 1024.0 / 1024.0 / 1024.0);
            total_vram += prop.totalGlobalMem;
            g_compute_capabilities[id] = 100*prop.major + 10*prop.minor;
        }

        // create main stream and event
        CUDA_CHECK(cudaStreamCreateWithFlags(&g_cudaStream_main, cudaStreamNonBlocking));
        CUDA_CHECK(cudaEventCreateWithFlags(&g_cudaEvent_main, cudaEventDisableTiming));

        // create secondary streams and events
        for (int i = 0; i < GGML_CUDA_MAX_SUBSTREAMS; ++i) {
            CUDA_CHECK(cudaStreamCreateWithFlags(&g_cudaStreams[i], cudaStreamNonBlocking));
            CUDA_CHECK(cudaEventCreateWithFlags(&g_cudaEvents[i], cudaEventDisableTiming));
        }

        // create cublas handle
        CUBLAS_CHECK(cublasCreate(&g_cublas_handle));
        //CUBLAS_CHECK(cublasSetMathMode(g_cublas_handle, CUBLAS_TF32_TENSOR_OP_MATH));

        // configure logging to stdout
        //CUBLAS_CHECK(cublasLoggerConfigure(1, 1, 0, nullptr));

        initialized = true;
    }
}

void * ggml_cuda_host_malloc(size_t size) {
    if (getenv("GGML_CUDA_NO_PINNED") != nullptr) {
        return nullptr;
    }

    void * ptr = nullptr;
    cudaError_t err = cudaMallocHost((void **) &ptr, size);
    if (err != cudaSuccess) {
        // The allocation error can be bypassed. A null ptr will assigned out of this function.
        // This can fixed the OOM error in WSL.
        cudaGetLastError();
        fprintf(stderr, "WARNING: failed to allocate %.2f MB of pinned memory: %s\n",
            size/1024.0/1024.0, cudaGetErrorString(err));
        return nullptr;
    }

    return ptr;
}

void ggml_cuda_host_free(void * ptr) {
    CUDA_CHECK(cudaFreeHost(ptr));
}

void ggml_cuda_host_register(void * ptr, size_t size) {
    CUDA_CHECK(cudaHostRegister(ptr, size, 0));
}

void ggml_cuda_host_unregister(void * ptr) {
    CUDA_CHECK(cudaHostUnregister(ptr));
}

template<typename src0_t, typename src1_t, typename dst_t>
static void ggml_cuda_op_add(
    const ggml_tensor * src0, const ggml_tensor * src1, ggml_tensor * dst,
    void * src0_d, void * src1_d, void * dst_d,
    int64_t i02, int64_t i01_low, int64_t i01_high, int i1,
    cudaStream_t stream) {

    const int64_t ne0 = src0->ne[0];
    const int64_t i01_diff = i01_high - i01_low;

    // compute
    add_cuda((src0_t *)src0_d, (src1_t *) src1_d, (dst_t *) dst_d, ne0*i01_diff, stream);
    CUDA_CHECK(cudaGetLastError());

    UNUSED(src1);
    UNUSED(dst);
    UNUSED(i02);
    UNUSED(i1);
}

template<typename src0_t, typename src1_t, typename dst_t>
static void ggml_cuda_op_mul(
    const ggml_tensor * src0, const ggml_tensor * src1, ggml_tensor * dst,
    void * src0_d, void * src1_d, void * dst_d,
    int64_t i02, int64_t i01_low, int64_t i01_high, int i1,
    cudaStream_t stream) {

    const int64_t ne00 = src0->ne[0];

    const int64_t ne10 = src1->ne[0];
    const int64_t ne11 = src1->ne[1];

    for (int64_t i01 = i01_low; i01 < i01_high; i01++) {
        const int64_t i11 = i1*ne11 + i01%ne11; // broadcast src1 across src0

        src0_t * src0_d_i01 = (src0_t *) src0_d + i01*ne00;
        src1_t * src1_d_i01 = (src1_t *) src1_d + i11*ne10;
        dst_t * dst_d_i01 = (dst_t *) dst_d + i01*ne00;

        // compute
        mul_cuda(src0_d_i01, src1_d_i01, dst_d_i01, ne00, ne10, stream);
        CUDA_CHECK(cudaGetLastError());
    }

    UNUSED(dst);
    UNUSED(i02);
}

template<typename src0_t, typename src1_t, typename dst_t>
static void ggml_cuda_op_silu(
    const ggml_tensor * src0, const ggml_tensor * src1, ggml_tensor * dst,
    void * src0_d, void * src1_d, void * dst_d,
    int64_t i02, int64_t i01_low, int64_t i01_high, int i1,
    cudaStream_t stream) {

    const int64_t ne00 = src0->ne[0];
    const int64_t i01_diff = i01_high - i01_low;

    // compute
    silu_cuda((src0_t *)src0_d, (dst_t *)dst_d, ne00*i01_diff, stream);
    CUDA_CHECK(cudaGetLastError());

    UNUSED(src1);
    UNUSED(src1_d);
    UNUSED(dst);
    UNUSED(i02);
    UNUSED(i1);
}

template<typename src0_t, typename src1_t, typename dst_t>
static void ggml_cuda_op_rms_norm(
    const ggml_tensor * src0, const ggml_tensor * src1, ggml_tensor * dst,
    void * src0_d, void * src1_d, void * dst_d,
    int64_t i02, int64_t i01_low, int64_t i01_high, int i1,
    cudaStream_t stream) {

    const int64_t ne00 = src0->ne[0];
    const int64_t i01_diff = i01_high - i01_low;

    // compute
    rms_norm_cuda((src0_t *)src0_d, (dst_t *)dst_d, ne00, i01_diff, stream);
    CUDA_CHECK(cudaGetLastError());

    UNUSED(src1);
    UNUSED(src1_d);
    UNUSED(dst);
    UNUSED(i02);
    UNUSED(i1);
}

template<typename src0_t, typename src1_t, typename dst_t>
static void ggml_cuda_op_dequantize_mul_mat_vec(
    const ggml_tensor * src0, const ggml_tensor * src1, ggml_tensor * dst,
    void * src0_d, void * src1_d, void * dst_d,
    int64_t i02, int64_t i01_low, int64_t i01_high, int i1,
    cudaStream_t stream) {

    const int64_t ne00 = src0->ne[0];
    const int64_t nrows = i01_high - i01_low;

#ifdef GGML_CUDA_FORCE_DMMV
    const bool use_mul_mat_vec_q = false;
#else
    int id;
    CUDA_CHECK(cudaGetDevice(&id));

    const bool mul_mat_vec_q_implemented = src0->type == GGML_TYPE_Q4_0 ||
        src0->type == GGML_TYPE_Q4_1 ||
        src0->type == GGML_TYPE_Q5_0 ||
        src0->type == GGML_TYPE_Q5_1 ||
        src0->type == GGML_TYPE_Q8_0;

    // The integer intrinsics used in mul_mat_vec_q are available with compute capability 6.
    // However, they have bad performance with Pascal cards.
    // Therefore, in a multi GPU setting decide at runtime which GPUs should use mul_mat_vec_q.
    const bool use_mul_mat_vec_q = g_compute_capabilities[id] >= 700 && mul_mat_vec_q_implemented;
#endif

    if (use_mul_mat_vec_q) {
        size_t as;
        void * src1_q8_1 = ggml_cuda_pool_malloc(ne00*sizeof(block_q8_1)/QK8_1, &as, stream);
        quantize_row_q8_1_cuda((src1_t *)src1_d, src1_q8_1, ne00, stream);

        switch (src0->type) {
            case GGML_TYPE_Q4_0:
                mul_mat_vec_q4_0_q8_1_cuda(src0_d, src1_q8_1, (dst_t *)dst_d, ne00, nrows, stream);
                break;
            case GGML_TYPE_Q4_1:
                mul_mat_vec_q4_1_q8_1_cuda(src0_d, src1_q8_1, (dst_t *)dst_d, ne00, nrows, stream);
                break;
            case GGML_TYPE_Q5_0:
                mul_mat_vec_q5_0_q8_1_cuda(src0_d, src1_q8_1, (dst_t *)dst_d, ne00, nrows, stream);
                break;
            case GGML_TYPE_Q5_1:
                mul_mat_vec_q5_1_q8_1_cuda(src0_d, src1_q8_1, (dst_t *)dst_d, ne00, nrows, stream);
                break;
            case GGML_TYPE_Q8_0:
                mul_mat_vec_q8_0_q8_1_cuda(src0_d, src1_q8_1, (dst_t *)dst_d, ne00, nrows, stream);
                break;
            default:
                GGML_ASSERT(false);
                break;
        }

        ggml_cuda_pool_free(src1_q8_1, as, stream);
    }
    else {
        switch (src0->type) {
            case GGML_TYPE_Q4_0:
                dequantize_mul_mat_vec_q4_0_cuda(src0_d, (src1_t *)src1_d, (dst_t *)dst_d, ne00, nrows, stream);
                break;
            case GGML_TYPE_Q4_1:
                dequantize_mul_mat_vec_q4_1_cuda(src0_d, (src1_t *)src1_d, (dst_t *)dst_d, ne00, nrows, stream);
                break;
            case GGML_TYPE_Q5_0:
                dequantize_mul_mat_vec_q5_0_cuda(src0_d, (src1_t *)src1_d, (dst_t *)dst_d, ne00, nrows, stream);
                break;
            case GGML_TYPE_Q5_1:
                dequantize_mul_mat_vec_q5_1_cuda(src0_d, (src1_t *)src1_d, (dst_t *)dst_d, ne00, nrows, stream);
                break;
            case GGML_TYPE_Q8_0:
                dequantize_mul_mat_vec_q8_0_cuda(src0_d, (src1_t *)src1_d, (dst_t *)dst_d, ne00, nrows, stream);
                break;
            /*
            case GGML_TYPE_Q2_K:
                dequantize_mul_mat_vec_q2_K_cuda(src0_d, (src1_t *)src1_d, (dst_t *)dst_d, ne00, nrows, cudaStream_main);
                break;
            case GGML_TYPE_Q3_K:
                dequantize_mul_mat_vec_q3_K_cuda(src0_d, (src1_t *)src1_d, (dst_t *)dst_d, ne00, nrows, cudaStream_main);
                break;
            case GGML_TYPE_Q4_K:
                dequantize_mul_mat_vec_q4_K_cuda(src0_d, (src1_t *)src1_d, (dst_t *)dst_d, ne00, nrows, cudaStream_main);
                break;
            case GGML_TYPE_Q5_K:
                dequantize_mul_mat_vec_q5_K_cuda(src0_d, (src1_t *)src1_d, (dst_t *)dst_d, ne00, nrows, cudaStream_main);
                break;
            */
            case GGML_TYPE_Q6_K:
                dequantize_mul_mat_vec_q6_K_cuda(src0_d, (src1_t *)src1_d, (dst_t *)dst_d, ne00, nrows, stream);
                break;
            case GGML_TYPE_F16:
                convert_mul_mat_vec_f16_cuda(src0_d, (src1_t *)src1_d, (dst_t *)dst_d, ne00, nrows, stream);
                break;
            default:
                GGML_ASSERT(false);
                break;
        }
    }
    CUDA_CHECK(cudaGetLastError());

    UNUSED(src1);
    UNUSED(dst);
    UNUSED(i02);
    UNUSED(i1);
}

template<typename src0_t, typename src1_t, typename dst_t>
static void ggml_cuda_op_rope(
    const ggml_tensor * src0, const ggml_tensor * src1, ggml_tensor * dst,
    void * src0_d, void * src1_d, void * dst_d,
    int64_t i02, int64_t i01_low, int64_t i01_high, int i1,
    cudaStream_t stream) {


    const int64_t ne00 = src0->ne[0];
    const int64_t i01_diff = i01_high - i01_low;

    const int n_past = ((int32_t *) dst->op_params)[0];
    const int n_dims = ((int32_t *) dst->op_params)[1];
    const int mode   = ((int32_t *) dst->op_params)[2];
    //const int n_ctx  = ((int32_t *) dst->params)[3];
    GGML_ASSERT(mode == 0);

    const float theta_scale = powf(10000.0, -2.0f/n_dims);
    const float p = ((mode & 1) == 0 ? n_past + i02 : i02);

    // compute
    rope_cuda((src0_t *)src0_d, (dst_t *)dst_d, ne00, i01_diff, p, theta_scale, stream);
    CUDA_CHECK(cudaGetLastError());

    UNUSED(dst);
    UNUSED(src1);
    UNUSED(src1_d);
    UNUSED(i1);
}

template<typename src0_t, typename src1_t, typename dst_t>
static void ggml_cuda_op_diag_mask_inf(
    const ggml_tensor * src0, const ggml_tensor * src1, ggml_tensor * dst,
    void * src0_d, void * src1_d, void * dst_d,
    int64_t i02, int64_t i01_low, int64_t i01_high, int i1,
    cudaStream_t stream) {

    const int64_t ne00 = src0->ne[0];
    const int64_t ne01 = src0->ne[1];
    const int64_t i01_diff = i01_high - i01_low;

    const int n_past = ((int32_t *) dst->op_params)[0];

    // compute
    diag_mask_inf_cuda((src0_t *)src0_d, (dst_t *)dst_d, ne00, i01_diff, ne01, n_past, stream);
    CUDA_CHECK(cudaGetLastError());

    UNUSED(dst);
    UNUSED(src1);
    UNUSED(src1_d);
    UNUSED(i02);
    UNUSED(i1);
}

template<typename src0_t, typename src1_t, typename dst_t>
static void ggml_cuda_op_soft_max(
    const ggml_tensor * src0, const ggml_tensor * src1, ggml_tensor * dst,
    void * src0_d, void * src1_d, void * dst_d,
    int64_t i02, int64_t i01_low, int64_t i01_high, int i1,
    cudaStream_t stream) {

    const int64_t ne00 = src0->ne[0];
    const int64_t i01_diff = i01_high - i01_low;

    // compute
    soft_max_cuda((src0_t *)src0_d, (dst_t *)dst_d, ne00, i01_diff, stream);
    CUDA_CHECK(cudaGetLastError());

    UNUSED(src1);
    UNUSED(src1_d);
    UNUSED(dst);
    UNUSED(i02);
    UNUSED(i1);
}

template<typename src0_t, typename src1_t, typename dst_t>
static void ggml_cuda_op_scale(
    const ggml_tensor * src0, const ggml_tensor * src1, ggml_tensor * dst,
    void * src0_d, void * src1_d, void * dst_d,
    int64_t i02, int64_t i01_low, int64_t i01_high, int i1,
    cudaStream_t stream) {

    //const src1_t scale = ((src1_t *) src1->data)[0];

    const int64_t ne00 = src0->ne[0];
    const int64_t i01_diff = i01_high - i01_low;

    // compute
    scale_cuda<src0_t, src1_t>((src0_t *)src0_d, (dst_t *)dst_d, (src1_t *)src1_d, ne00*i01_diff, stream);
    CUDA_CHECK(cudaGetLastError());

    UNUSED(src1);
    UNUSED(src1_d);
    UNUSED(dst);
    UNUSED(i02);
    UNUSED(i1);
}

template<typename src0_t, typename src1_t, typename dst_t>
static void ggml_cuda_op_get_rows(
    const ggml_tensor * src0, const ggml_tensor * src1, ggml_tensor * dst,
    void * src0_d, void * src1_d, void * dst_d,
    int64_t i02, int64_t i01_low, int64_t i01_high, int i1,
    cudaStream_t stream) {

    GGML_ASSERT(src1->type == GGML_TYPE_I32);
    GGML_ASSERT(ggml_is_contiguous(src0));
    GGML_ASSERT(ggml_is_contiguous(src1));
    GGML_ASSERT(ggml_is_contiguous(dst));

    const int ncols = src0->ne[0];
    const int nrows = ggml_nelements(src1);

    switch (src0->type) {
        case GGML_TYPE_F16:
            get_rows_cuda<dst_t, 1, 1, convert_fp16<dst_t>>(src0_d, (int *) src1_d, (dst_t *)dst_d, nrows, ncols, stream);
            break;
        case GGML_TYPE_F32:
            get_rows_cuda<dst_t, 1, 1, convert_fp32<dst_t>>(src0_d, (int *) src1_d, (dst_t *)dst_d, nrows, ncols, stream);
            break;
        case GGML_TYPE_Q4_0:
            get_rows_cuda<dst_t, QK4_0, QR4_0, dequantize_q4_0<dst_t>>(src0_d, (int *) src1_d, (dst_t *)dst_d, nrows, ncols, stream);
            break;
        case GGML_TYPE_Q4_1:
            get_rows_cuda<dst_t, QK4_1, QR4_1, dequantize_q4_1<dst_t>>(src0_d, (int *) src1_d, (dst_t *)dst_d, nrows, ncols, stream);
            break;
        case GGML_TYPE_Q5_0:
            get_rows_cuda<dst_t, QK5_0, QR5_0, dequantize_q5_0<dst_t>>(src0_d, (int *) src1_d, (dst_t *)dst_d, nrows, ncols, stream);
            break;
        case GGML_TYPE_Q5_1:
            get_rows_cuda<dst_t, QK5_1, QR5_1, dequantize_q5_1<dst_t>>(src0_d, (int *) src1_d, (dst_t *)dst_d, nrows, ncols, stream);
            break;
        case GGML_TYPE_Q8_0:
            get_rows_cuda<dst_t, QK8_0, QR8_0, dequantize_q8_0<dst_t>>(src0_d, (int *) src1_d, (dst_t *)dst_d, nrows, ncols, stream);
            break;

        default:
            GGML_ASSERT(false);
            break;
    }
    CUDA_CHECK(cudaGetLastError());

    UNUSED(i02);
    UNUSED(i01_low);
    UNUSED(i01_high);
    UNUSED(i1);
}

////////////////////////////////////////////////////////////////////////////////////////////////////

struct ggml_cuda_buffer {
    const char * name;

    void   * data;
    size_t   size;
    void   * device;
};

struct ggml_cuda_context {
    std::vector<ggml_cuda_buffer> buffers;
};

ggml_cuda_context * ggml_cuda_init() {
    ggml_init_cublas();

    ggml_cuda_context * ctx = new ggml_cuda_context;

    return ctx;
}

void ggml_cuda_free(ggml_cuda_context * ctx) {
    for (size_t n = 0; n < ctx->buffers.size(); ++n) {
        if (ctx->buffers[n].device != nullptr) {
            CUDA_CHECK(cudaFree(ctx->buffers[n].device));
        }
    }

    // this will free the global memory pool for all contexts
    ggml_cuda_pool_free_all();

    delete ctx;
}

static void * ggml_cuda_get_buffer(ggml_cuda_context * ctx, ggml_tensor * t) {
    return t->data;

    UNUSED(ctx);
}

static cudaError_t ggml_cuda_cpy_tensor_2d(ggml_cuda_context * ctx,
    void * dst, ggml_tensor * src, int64_t i3, int64_t i2, int64_t i1_low, int64_t i1_high, cudaStream_t stream) {

    cudaMemcpyKind kind = cudaMemcpyDeviceToDevice;
    const char * src_ptr = (const char *) ggml_cuda_get_buffer(ctx, src);
    char * dst_ptr = (char *) dst;

    const int64_t ne0 = src->ne[0];
    const int64_t nb0 = src->nb[0];
    const int64_t nb1 = src->nb[1];
    const int64_t nb2 = src->nb[2];
    const int64_t nb3 = src->nb[3];
    const enum ggml_type type = src->type;
    const int64_t ts = ggml_type_size(type);
    const int64_t bs = ggml_blck_size(type);
    int64_t i1_diff = i1_high - i1_low;

    GGML_ASSERT(i1_low == 0);
    const char * x = src_ptr + i1_low*nb1 + i2*nb2 + i3*nb3;
    if (nb0 == ts && nb1 == ts*ne0/bs) {
        return cudaMemcpyAsync(dst_ptr, x, i1_diff*nb1, kind, stream);
    } else if (nb0 == ts) {
        return cudaMemcpy2DAsync(dst_ptr, ts*ne0/bs, x, nb1, ts*ne0/bs, i1_diff, kind, stream);
    } else {
        for (int64_t i1 = 0; i1 < i1_diff; i1++) {
            const void * rx = (const void *) ((const char *) x + i1*nb1);
            void * rd = (void *) (dst_ptr + i1*ts*ne0/bs);
            // pretend the row is a matrix with cols=1
            cudaError_t r = cudaMemcpy2DAsync(rd, ts/bs, rx, nb0, ts/bs, ne0, kind, stream);
            if (r != cudaSuccess) return r;
        }
        return cudaSuccess;
    }
}

static const ggml_type GGML_TYPE_NONE = GGML_TYPE_COUNT;

struct ggml_cuda_op_dispatch_t {
    ggml_cuda_op_t d[GGML_TYPE_COUNT][GGML_TYPE_COUNT+1][GGML_TYPE_COUNT] = { nullptr };
};

template<template <typename src0_t, typename src1_t, typename dst_t> class Op>
static ggml_cuda_op_dispatch_t gen_op_dispatch_table() {
    ggml_cuda_op_dispatch_t dispatch;

    dispatch.d[GGML_TYPE_F16][GGML_TYPE_NONE][GGML_TYPE_F16] = &Op<half, half, half>::op;
    //dispatch.d[GGML_TYPE_F16][GGML_TYPE_NONE][GGML_TYPE_F32] = &Op<half, half, float>::op;
    dispatch.d[GGML_TYPE_F16][GGML_TYPE_F16][GGML_TYPE_F16] = &Op<half, half, half>::op;
    dispatch.d[GGML_TYPE_F16][GGML_TYPE_F16][GGML_TYPE_F32] = &Op<half, half, float>::op;
    dispatch.d[GGML_TYPE_F16][GGML_TYPE_F32][GGML_TYPE_F16] = &Op<half, float, half>::op;
    dispatch.d[GGML_TYPE_F16][GGML_TYPE_F32][GGML_TYPE_F32] = &Op<half, float, float>::op;
    //dispatch.d[GGML_TYPE_F32][GGML_TYPE_NONE][GGML_TYPE_F16] = &Op<float, float, half>::op;
    dispatch.d[GGML_TYPE_F32][GGML_TYPE_NONE][GGML_TYPE_F32] = &Op<float, float, float>::op;
    //dispatch.d[GGML_TYPE_F32][GGML_TYPE_F16][GGML_TYPE_F16] = &Op<float, half, half>::op;
    dispatch.d[GGML_TYPE_F32][GGML_TYPE_F16][GGML_TYPE_F32] = &Op<float, half, float>::op;
    //dispatch.d[GGML_TYPE_F32][GGML_TYPE_F32][GGML_TYPE_F16] = &Op<float, float, half>::op;
    dispatch.d[GGML_TYPE_F32][GGML_TYPE_F32][GGML_TYPE_F32] = &Op<float, float, float>::op;

    return dispatch;
}

template<template <typename src0_t, typename src1_t, typename dst_t> class Op>
static ggml_cuda_op_t get_op_fn(ggml_type t0, ggml_type t1, ggml_type t2) {
    static const ggml_cuda_op_dispatch_t dispatch = gen_op_dispatch_table<Op>();

    if (dispatch.d[t0][t1][t2] == nullptr) {
        fprintf(stderr, "Unsupported type combination: %s %s %s\n",
                ggml_type_name(t0), ggml_type_name(t1), ggml_type_name(t2));
    }

    GGML_ASSERT(dispatch.d[t0][t1][t2] && "Unsupported type combination");
    return dispatch.d[t0][t1][t2];
}

template<template <typename src0_t, typename src1_t, typename dst_t> class Op>
static void ggml_cuda_op(ggml_cuda_context * ctx,
                    ggml_tensor * src0,
                    ggml_tensor * src1,
                    ggml_tensor * dst,
                    cudaStream_t main_stream,
                    bool flatten_rows) {
    const int64_t ne00 = src0->ne[0];
    const int64_t ne01 = src0->ne[1];
    const int64_t ne02 = src0->ne[2];
    const int64_t ne03 = src0->ne[3];
    const int64_t nrows0 = ggml_nrows(src0);

    const bool use_src1 = src1 != nullptr;
    const int64_t ne10 = use_src1 ? src1->ne[0] : 1;
    const int64_t ne11 = use_src1 ? src1->ne[1] : 1;
    const int64_t ne12 = use_src1 ? src1->ne[2] : 1;
    const int64_t ne13 = use_src1 ? src1->ne[3] : 1;

    const int64_t ne0 = dst->ne[0];
    const int64_t ne1 = dst->ne[1];

    ggml_type t0 = src0->type;
    ggml_type t1 = use_src1 ? src1->type : GGML_TYPE_NONE;
    ggml_type t2 = dst->type;
    // HACK
    // get rows
    if (t1 == GGML_TYPE_I32) {
        t1 = t2;
    }
    // mul mat
    if (ggml_is_quantized(t0)) {
        t0 = t1;
    }

    ggml_cuda_op_t op = get_op_fn<Op>(t0, t1, t2);

    //const int nb2  = dst->nb[2];
    //const int nb3  = dst->nb[3];

    // strides for iteration over dims 3 and 2
    const int64_t num_iters = flatten_rows ? 1 : ne02 * ne03;
    const int64_t stride_mod = flatten_rows ? ne02 * ne03 : 1;
    const int64_t src0_stride = ne00 * ne01 * stride_mod;
    const int64_t src1_stride = ne10 * ne11 * stride_mod;
    const int64_t dst_stride = ne0 * ne1 * stride_mod;

    const size_t src0_ts = ggml_type_size(src0->type);
    const size_t src0_bs = ggml_blck_size(src0->type);
    const size_t src1_ts = use_src1 ? ggml_type_size(src1->type) : 0;
    const size_t src1_bs = use_src1 ? ggml_blck_size(src1->type) : 1;
    const size_t dst_ts = ggml_type_size(dst->type);
    const size_t dst_bs = ggml_blck_size(dst->type);

    const bool src0_is_contiguous = ggml_is_contiguous(src0);
    const bool src1_is_contiguous = use_src1 ? ggml_is_contiguous(src1) : true;

    void * src0_d = src0 ? ggml_cuda_get_buffer(ctx, src0) : nullptr;
    void * src1_d = src1 ? ggml_cuda_get_buffer(ctx, src1) : nullptr;
    void * dst_d  = dst  ? ggml_cuda_get_buffer(ctx, dst)  : nullptr;

    int64_t row_low = 0;
    int64_t row_high = nrows0;
    int64_t row_diff = row_high - row_low;

    size_t src0_as = 0;
    size_t src1_as = 0;
    if (!src0_is_contiguous) {
        src0_d = (float *) ggml_cuda_pool_malloc(row_diff*ne00 * src0_ts/src0_bs, &src0_as, main_stream);
    }

    if (!src1_is_contiguous) {
        src1_d = (float *) ggml_cuda_pool_malloc(num_iters*src1_stride * src1_ts/src1_bs, &src1_as, main_stream);
    }

    const int64_t i03_max = flatten_rows ? 1 : ne03;
    const int64_t i02_max = flatten_rows ? 1 : ne02;
    const int64_t rows_per_iter = flatten_rows ? nrows0 : ne01;
    const int64_t num_ops = i03_max * i02_max;

    if (num_ops > 1 && GGML_CUDA_MAX_SUBSTREAMS > 1) {
        // record an event on the stream to synchronize the sub-streams
        CUDA_CHECK(cudaEventRecord(g_cudaEvent_main, main_stream));
    }

    for (int64_t i03 = 0; i03 < i03_max; i03++) {
        const int64_t i13 = i03 % ne13;
        for (int64_t i02 = 0; i02 < i02_max; i02++) {
            const int64_t i12 = i02 % ne12;

            const int64_t i0 = i03*ne02 + i02;
            const int64_t i0_offset_low = row_low/rows_per_iter;
            //const int64_t i0_offset_high = row_high/rows_per_iter;

            int64_t i01_low = 0;
            int64_t i01_high = rows_per_iter;

            const int64_t i01_diff = i01_high - i01_low;
            if (i01_diff == 0) {
                continue;
            }
            const int64_t i11 = i13*ne12 + i12;

            cudaStream_t op_stream;
            if (num_ops > 1 && GGML_CUDA_MAX_SUBSTREAMS > 1) {
                op_stream = g_cudaStreams[i0 % GGML_CUDA_MAX_SUBSTREAMS];
                // wait for the main stream to finish, but only the first time per sub-stream
                if (i0 < GGML_CUDA_MAX_SUBSTREAMS) {
                    CUDA_CHECK(cudaStreamWaitEvent(op_stream, g_cudaEvent_main, 0));
                }
            } else {
                op_stream = main_stream;
            }
            // TODO: use different streams, record event, wait for all events on main stream at the end

            // for split tensors the data begins at i0 == i0_offset_low
            void * src0_d_i = (char *) src0_d + (i0 - i0_offset_low)*src0_stride*src0_ts/src0_bs;
            void * src1_d_i = (char *) src1_d + i11*src1_stride*src1_ts/src1_bs;
            void * dst_d_i  = (char *) dst_d + (i0 - i0_offset_low)*dst_stride*dst_ts/dst_bs;

            // copy src0, src1 to device if necessary
            // CUDA_CHECK(cudaEventRecord(cudaEvent_memcpy_src1, cudaStream_memcpy_src1));
            if (!src0_is_contiguous) {
                CUDA_CHECK(ggml_cuda_cpy_tensor_2d(ctx, src0_d_i, src0, i03, i02, i01_low, i01_high, op_stream));
            }
            if (!src1_is_contiguous) {
                CUDA_CHECK(ggml_cuda_cpy_tensor_2d(ctx, src1_d_i, src1, i03, i02, 0, ne11, op_stream));
            }

            op(src0, src1, dst,
                src0_d_i, src1_d_i, dst_d_i,
                i02, i01_low, i01_high, i11,
                op_stream);

            if (num_ops > 1 && GGML_CUDA_MAX_SUBSTREAMS > 1) {
                // record an event on the stream to synchronize with the main stream
                // only wait for the event if it is the last operation in this stream
                if (i0 >= (num_ops - GGML_CUDA_MAX_SUBSTREAMS)) {
                    CUDA_CHECK(cudaEventRecord(g_cudaEvents[i0 % GGML_CUDA_MAX_SUBSTREAMS], op_stream));
                }
            }
        }
    }

    if (num_ops > 1 && GGML_CUDA_MAX_SUBSTREAMS > 1) {
        // wait for all events on the main stream
        for (int64_t i0 = 0; i0 < std::min((int)num_ops, GGML_CUDA_MAX_SUBSTREAMS); i0++) {
            // wait on the main stream for the event
            CUDA_CHECK(cudaStreamWaitEvent(main_stream, g_cudaEvents[i0], 0));
        }
    }

    if (src1_as > 0) {
        ggml_cuda_pool_free(src1_d, src1_as, main_stream);
    }
    if (src0_as > 0) {
        ggml_cuda_pool_free(src0_d, src0_as, main_stream);
    }
}

static void ggml_cuda_cpy(ggml_cuda_context * ctx, ggml_tensor * src0, ggml_tensor * src1, ggml_tensor * dst, cudaStream_t stream) {
    const int64_t ne = ggml_nelements(src0);
    GGML_ASSERT(ne == ggml_nelements(src1));

    GGML_ASSERT(ggml_nbytes(src0) <= INT_MAX);
    GGML_ASSERT(ggml_nbytes(src1) <= INT_MAX);

    const int64_t ne00 = src0->ne[0];
    const int64_t ne01 = src0->ne[1];
    GGML_ASSERT(src0->ne[3] == 1);

    const int64_t nb00 = src0->nb[0];
    const int64_t nb01 = src0->nb[1];
    const int64_t nb02 = src0->nb[2];

    const int64_t ne10 = src1->ne[0];
    const int64_t ne11 = src1->ne[1];
    GGML_ASSERT(src1->ne[3] == 1);

    const int64_t nb10 = src1->nb[0];
    const int64_t nb11 = src1->nb[1];
    const int64_t nb12 = src1->nb[2];

    cudaStream_t cudaStream_main = stream;

    void * d_src0 = src0 ? ggml_cuda_get_buffer(ctx, src0) : nullptr;
    void * d_src1 = src1 ? ggml_cuda_get_buffer(ctx, src1) : nullptr;

    if (src0->type == GGML_TYPE_F32 && src1->type == GGML_TYPE_F32) {
        ggml_cpy_cuda<float, float>((char *) d_src0, (char *) d_src1, ne, ne00, ne01, nb00, nb01, nb02,
                              ne10, ne11, nb10, nb11, nb12, cudaStream_main);
    } else if (src0->type == GGML_TYPE_F16 && src1->type == GGML_TYPE_F16) {
        ggml_cpy_cuda<half, half>((char *) d_src0, (char *) d_src1, ne, ne00, ne01, nb00, nb01, nb02,
                              ne10, ne11, nb10, nb11, nb12, cudaStream_main);
    } else if (src0->type == GGML_TYPE_F16 && src1->type == GGML_TYPE_F32) {
        ggml_cpy_cuda<half, float>((char *) d_src0, (char *) d_src1, ne, ne00, ne01, nb00, nb01, nb02,
                              ne10, ne11, nb10, nb11, nb12, cudaStream_main);
    } else if (src0->type == GGML_TYPE_F32 && src1->type == GGML_TYPE_F16) {
        ggml_cpy_cuda<float, half>((char *) d_src0, (char *) d_src1, ne, ne00, ne01, nb00, nb01, nb02,
                              ne10, ne11, nb10, nb11, nb12, cudaStream_main);
    } else if (src0->type == GGML_TYPE_I32 && src1->type == GGML_TYPE_I32) {
        ggml_cpy_cuda<int32_t, int32_t>((char *) d_src0, (char *) d_src1, ne, ne00, ne01, nb00, nb01, nb02,
                              ne10, ne11, nb10, nb11, nb12, cudaStream_main);
    } else {
        GGML_ASSERT(false);
    }
    CUDA_CHECK(cudaGetLastError());

    UNUSED(dst);
}

static void ggml_cuda_mul_mat_vec_p021(ggml_cuda_context * ctx, ggml_tensor * src0, ggml_tensor * src1, ggml_tensor * dst, cudaStream_t stream) {
    GGML_ASSERT(ggml_is_permuted(src0) && ggml_is_permuted(src1));
    GGML_ASSERT(src0->nb[0] <= src0->nb[1] && src0->nb[2] <= src0->nb[3]); // 0213 permutation
    GGML_ASSERT(src1->nb[0] <= src1->nb[1] && src1->nb[2] <= src1->nb[3]); // 0213 permutation

    const int64_t ne00 = src0->ne[0];
    const int64_t ne01 = src0->ne[1];
    const int64_t ne02 = src0->ne[2];

    cudaStream_t cudaStream_main = stream;

    void * src0_d = src0 ? ggml_cuda_get_buffer(ctx, src0) : nullptr;
    void * src1_d = src1 ? ggml_cuda_get_buffer(ctx, src1) : nullptr;
    void * dst_d  = dst  ? ggml_cuda_get_buffer(ctx, dst)  : nullptr;

    if (src0->type == GGML_TYPE_F16 && src1->type == GGML_TYPE_F16 && dst->type == GGML_TYPE_F16) {
        ggml_mul_mat_p021_cuda<half, half, half>((half *)src0_d, (half *)src1_d, (half *)dst_d, ne00, ne01, ne02, cudaStream_main);
    }
    else if (src0->type == GGML_TYPE_F16 && src1->type == GGML_TYPE_F32 && dst->type == GGML_TYPE_F32) {
        ggml_mul_mat_p021_cuda<half, float, float>((half *)src0_d, (float *)src1_d, (float *)dst_d, ne00, ne01, ne02, cudaStream_main);
    }
    else {
        GGML_ASSERT(false);
    }
}

static void ggml_cuda_mul_mat_vec_nc(ggml_cuda_context * ctx, ggml_tensor * src0, ggml_tensor * src1, ggml_tensor * dst, cudaStream_t stream) {
    GGML_ASSERT(!ggml_is_contiguous(src0) && ggml_is_contiguous(src1));
    GGML_ASSERT(!ggml_is_permuted(src0));

    const int64_t ne00 = src0->ne[0];
    const int64_t ne01 = src0->ne[1];
    const int64_t ne02 = src0->ne[2];

    const int64_t nb01 = src0->nb[1];
    const int64_t nb02 = src0->nb[2];

    cudaStream_t cudaStream_main = stream;

    void * src0_d = src0 ? ggml_cuda_get_buffer(ctx, src0) : nullptr;
    void * src1_d = src1 ? ggml_cuda_get_buffer(ctx, src1) : nullptr;
    void * dst_d  = dst  ? ggml_cuda_get_buffer(ctx, dst)  : nullptr;

    const int row_stride_x = nb01 / ggml_type_size(src0->type);
    const int channel_stride_x = nb02 / ggml_type_size(src0->type);

    if (src0->type == GGML_TYPE_F16 && src1->type == GGML_TYPE_F16 && dst->type == GGML_TYPE_F16) {
        ggml_mul_mat_vec_nc_cuda<half, half, half>((half *)src0_d, (half *)src1_d, (half *)dst_d, ne00, ne01, row_stride_x, ne02, channel_stride_x, cudaStream_main);
    }
    else if (src0->type == GGML_TYPE_F16 && src1->type == GGML_TYPE_F32 && dst->type == GGML_TYPE_F32) {
        ggml_mul_mat_vec_nc_cuda<half, float, float>((half *)src0_d, (float *)src1_d, (float *)dst_d, ne00, ne01, row_stride_x, ne02, channel_stride_x, cudaStream_main);
    }
    else {
        GGML_ASSERT(false);
    }
}

static cudaDataType ggml_to_cuda_type(ggml_type t) {
    switch (t) {
        case GGML_TYPE_F16: return CUDA_R_16F;
        case GGML_TYPE_F32: return CUDA_R_32F;
        default: puts(ggml_type_name(t)); GGML_ASSERT(false);
    }
}

template<typename src0_t, typename src1_t, typename dst_t>
static void ggml_cuda_op_mul_mat_cublas(
    const ggml_tensor * src0, const ggml_tensor * src1, ggml_tensor * dst,
    void * src0_d, void * src1_d, void * dst_d,
    int64_t i02, int64_t i01_low, int64_t i01_high, int i1,
    cudaStream_t stream) {

    const int64_t ne00 = src0->ne[0];

    const int64_t ne10 = src1->ne[0];
    const int64_t ne11 = src1->ne[1];

    const int64_t ne0 = dst->ne[0];
    const int64_t i01_diff = i01_high - i01_low;

    // the main device has a larger memory buffer to hold the results from all GPUs
    // ldc == nrows of the matrix that cuBLAS writes into
    const int ldc = ne0; //dst->backend == GGML_BACKEND_GPU && id == g_main_device ? ne0 : i01_diff;

    ggml_type ts0 = src0->type;
    ggml_type ts1 = src1->type;
    ggml_type td = dst->type;

    size_t src0_as = 0;
    cublasComputeType_t compute_type;

    if (ts0 == GGML_TYPE_F16 && ts1 == GGML_TYPE_F16 && td == GGML_TYPE_F16) {
        compute_type = CUBLAS_COMPUTE_16F;
    }
    else if (ts0 == GGML_TYPE_F32 && ts1 == GGML_TYPE_F32 && td == GGML_TYPE_F32) {
        compute_type = CUBLAS_COMPUTE_32F_FAST_TF32;
    }
    else if (ts1 == GGML_TYPE_F32 && td == GGML_TYPE_F32) {
        compute_type = CUBLAS_COMPUTE_32F_FAST_TF32;

        int ne = i01_diff * ne00;
        void * src0_f32 = ggml_cuda_pool_malloc(ne * sizeof(float), &src0_as, stream);

        const to_t_cuda_t<float> to_fp32_cuda = ggml_get_to_t_cuda<float>(src0->type);
        GGML_ASSERT(to_fp32_cuda);
        //printf("converting %s from %s\n", src0->name, ggml_type_name(src0->type));
        to_fp32_cuda(src0_d, (float *)src0_f32, ne, stream);
        CUDA_CHECK(cudaGetLastError());
        src0_d = src0_f32;
        ts0 = GGML_TYPE_F32;
    }
    else if (ts1 == GGML_TYPE_F16) {
        if (td == GGML_TYPE_F16) {
            compute_type = CUBLAS_COMPUTE_16F;
        }
        else if (td == GGML_TYPE_F32) {
            compute_type = CUBLAS_COMPUTE_32F_FAST_TF32;
        }
        else {
            GGML_ASSERT(false);
        }

        int ne = i01_diff * ne00;
        void * src0_f16 = ggml_cuda_pool_malloc(ne * sizeof(half), &src0_as, stream);

        const to_t_cuda_t<half> to_fp16_cuda = ggml_get_to_t_cuda<half>(src0->type);
        GGML_ASSERT(to_fp16_cuda);

        to_fp16_cuda(src0_d, (half *)src0_f16, ne, stream);
        CUDA_CHECK(cudaGetLastError());
        src0_d = src0_f16;
        ts0 = GGML_TYPE_F16;
    }
    else {
        fprintf(stderr, "cuBLAS: unsupported types: %s * %s -> %s\n",
            ggml_type_name(ts0), ggml_type_name(ts1), ggml_type_name(td));
        GGML_ASSERT(false);
    }

    half alpha_f16 = 1.0f;
    half beta_f16 = 0.0f;
    float alpha_f32 = 1.0f;
    float beta_f32 = 0.0f;
    const void * alpha;
    const void * beta;

    switch (compute_type) {
        case CUBLAS_COMPUTE_16F:
            alpha = &alpha_f16; beta = &beta_f16;
            break;
        case CUBLAS_COMPUTE_32F_FAST_TF32:
        case CUBLAS_COMPUTE_32F:
            alpha = &alpha_f32; beta = &beta_f32;
            break;
        default:
            GGML_ASSERT(false);
            break;
    }

    CUBLAS_CHECK(cublasSetStream(g_cublas_handle, stream));
    CUBLAS_CHECK(
        cublasGemmEx(g_cublas_handle, CUBLAS_OP_T, CUBLAS_OP_N,
                i01_diff, ne11, ne10,
                alpha, src0_d, ggml_to_cuda_type(ts0), ne00,
                       src1_d, ggml_to_cuda_type(ts1), ne10,
                beta,  dst_d,  ggml_to_cuda_type(td), ldc,
                compute_type,
                CUBLAS_GEMM_DEFAULT_TENSOR_OP));

    if (src0_as) {
        ggml_cuda_pool_free(src0_d, src0_as, stream);
    }

    UNUSED(i02);
    UNUSED(i1);
}

#define DEFINE_GGML_CUDA_OP_S(op_name)                                                              \
    template<typename src0_t, typename src1_t, typename dst_t>                                      \
    struct ggml_cuda_op_ ## op_name ## _s {                                                         \
        static void op(const ggml_tensor * src0, const ggml_tensor * src1, ggml_tensor * dst,       \
                       void * src0_d, void * src1_d, void * dst_d,                                  \
                       int64_t i02, int64_t i01_low, int64_t i01_high, int i1,                      \
                       cudaStream_t stream) {                                                       \
            ggml_cuda_op_ ## op_name<src0_t, src1_t, dst_t>(src0, src1, dst,                        \
                src0_d, src1_d, dst_d,                                                              \
                i02, i01_low, i01_high, i1,                                                         \
                stream);                                                                            \
        }                                                                                           \
    }

DEFINE_GGML_CUDA_OP_S(add);
DEFINE_GGML_CUDA_OP_S(mul);
DEFINE_GGML_CUDA_OP_S(scale);
DEFINE_GGML_CUDA_OP_S(mul_mat_cublas);
DEFINE_GGML_CUDA_OP_S(dequantize_mul_mat_vec);
DEFINE_GGML_CUDA_OP_S(silu);
DEFINE_GGML_CUDA_OP_S(soft_max);
DEFINE_GGML_CUDA_OP_S(diag_mask_inf);
DEFINE_GGML_CUDA_OP_S(rms_norm);
DEFINE_GGML_CUDA_OP_S(rope);
DEFINE_GGML_CUDA_OP_S(get_rows);

#undef DEFINE_GGML_CUDA_OP_S

static void ggml_cuda_mul_mat(ggml_cuda_context * ctx, ggml_tensor * src0, ggml_tensor * src1, ggml_tensor * dst, cudaStream_t stream) {
    if (ggml_is_permuted(src0) && ggml_is_permuted(src1) && src1->ne[1] == 1) {
        ggml_cuda_mul_mat_vec_p021(ctx, src0, src1, dst, stream);
    } else if (!ggml_is_contiguous(src0) && ggml_is_contiguous(src1) && src1->ne[1] == 1) {
        ggml_cuda_mul_mat_vec_nc(ctx, src0, src1, dst, stream);
    } else {
        if (src1->ne[1] == 1 && src0->ne[0] % GGML_CUDA_DMMV_X == 0 && src0->ne[1] % GGML_CUDA_DMMV_Y == 0) {
            ggml_cuda_op<ggml_cuda_op_dequantize_mul_mat_vec_s>(ctx, src0, src1, dst, stream, false);
        } else {
            ggml_cuda_op<ggml_cuda_op_mul_mat_cublas_s>(ctx, src0, src1, dst, stream, false);
        }
    }
}

static void ggml_cuda_exec_node(ggml_cuda_context * ctx, ggml_tensor * node, cudaStream_t stream) {
    ggml_tensor * src0 = node->src[0];
    ggml_tensor * src1 = node->src[1];
    ggml_tensor * dst  = node;

#if 0
    fprintf(stdout, "%s: %s %s %s %s (%s, %s, %s) %d\n",
                dst->name,
                ggml_op_name(dst->op),
                src0 ? ggml_type_name(src0->type) : "null",
                src1 ? ggml_type_name(src1->type) : "null",
                dst  ? ggml_type_name(dst->type)  : "null",
                src0 ? ggml_get_name(src0) : "null",
                src1 ? ggml_get_name(src1) : "null",
                dst  ? ggml_get_name(dst)  : "null",
                src1 ? ggml_is_contiguous(src1) : -1
            );
#endif
    switch ((int)dst->op) {
        case GGML_OP_RESHAPE:
        case GGML_OP_VIEW:
        case GGML_OP_TRANSPOSE:
        case GGML_OP_PERMUTE:
        case GGML_OP_NONE:
            {
                // noop
            } break;
        case GGML_OP_ADD:
            {
                ggml_cuda_op<ggml_cuda_op_add_s>(ctx, src0, src1, dst, stream, true);
            } break;
        case GGML_OP_MUL:
            {
                ggml_cuda_op<ggml_cuda_op_mul_s>(ctx, src0, src1, dst, stream, false); // TODO ggml_cuda_op needs modification for flatten
            } break;
        case GGML_OP_SCALE:
            {
                ggml_cuda_op<ggml_cuda_op_scale_s>(ctx, src0, src1, dst, stream, true);
            } break;
        case GGML_OP_SILU:
            {
                ggml_cuda_op<ggml_cuda_op_silu_s>(ctx, src0, src1, dst, stream, true);
            } break;
        case GGML_OP_SOFT_MAX:
            {
                ggml_cuda_op<ggml_cuda_op_soft_max_s>(ctx, src0, src1, dst, stream, true);
            } break;
        case GGML_OP_DIAG_MASK_INF:
            {
                ggml_cuda_op<ggml_cuda_op_diag_mask_inf_s>(ctx, src0, src1, dst, stream, true);
            } break;
        case GGML_OP_MUL_MAT:
            {
                ggml_cuda_mul_mat(ctx, src0, src1, dst, stream);
            } break;
        case GGML_OP_GET_ROWS:
            {
                ggml_cuda_op<ggml_cuda_op_get_rows_s>(ctx, src0, src1, dst, stream, true);
            } break;
        case GGML_OP_RMS_NORM:
            {
                ggml_cuda_op<ggml_cuda_op_rms_norm_s>(ctx, src0, src1, dst, stream, true);
            } break;
        case GGML_OP_ROPE:
            {
                ggml_cuda_op<ggml_cuda_op_rope_s>(ctx, src0, src1, dst, stream, false); // FIXME flatten changes results
            } break;
        case GGML_OP_CPY:
            {
                ggml_cuda_cpy(ctx, src0, src1, dst, stream);
            } break;
        default:
            fprintf(stderr, "%s: op = %8s not implemented\n", __func__, ggml_op_name(dst->op));
            GGML_ASSERT(false);
    }
}

static bool ggml_is_noop(ggml_tensor * t) {
    return t->op == GGML_OP_RESHAPE || t->op == GGML_OP_VIEW || t->op == GGML_OP_TRANSPOSE ||
           t->op == GGML_OP_PERMUTE || t->op == GGML_OP_NONE;
}

// TODO: reduce number of streams and events
static void ggml_cuda_graph_exec_parallel(ggml_cuda_context * ctx, ggml_cgraph * gf, cudaStream_t mainStream) {
    // record an event for the nodes to add a dependency on
    cudaEvent_t mainEvent = g_cudaEvent_main;

    CUDA_CHECK(cudaEventRecord(mainEvent, mainStream));

    // TODO: move to context and free
    static std::vector<cudaStream_t> free_streams;
    static std::vector<cudaEvent_t> free_events;

    // TODO: preserve the order to allow reusing pool allocations
    free_streams.insert(free_streams.begin(), mainStream);

    std::unordered_set<cudaStream_t> node_streams;
    std::vector<cudaEvent_t> node_events;
    std::unordered_map<ggml_tensor *, cudaEvent_t> event_map;
    std::unordered_map<ggml_tensor *, cudaStream_t> stream_map;

    for (int i = 0; i < gf->n_nodes; ++i) {
        ggml_tensor * node = gf->nodes[i];
        const bool is_noop = ggml_is_noop(node);

        // assign an stream for the node
        cudaStream_t stream = nullptr;

        // take a stream from a parent
        for (int j = 0; j < GGML_MAX_SRC; j++) {
            if (node->src[j] && stream_map.count(node->src[j]) && stream_map[node->src[j]] != nullptr) {
                stream = stream_map[node->src[j]];
                stream_map.erase(node->src[j]);

                if (is_noop) {
                    // if this is a noop, we can use the parent's event
                    stream_map[node] = stream;
                    if (event_map.count(node->src[j]) > 0) {
                        event_map[node] = event_map[node->src[j]];
                    }
                }
                break;
            }
        }

        if (is_noop) {
            continue;
        }

        // otherwise, create a new stream
        if (!stream) {
            if (!free_streams.empty()) {
                stream = free_streams.back();
                free_streams.pop_back();
            }
            else {
                CUDA_CHECK(cudaStreamCreateWithFlags(&stream, cudaStreamNonBlocking));
            }
        }

        // wait on parent streams
        bool waited = false;
        for (int j = 0; j < GGML_MAX_SRC; j++) {
            if (node->src[j] && event_map.count(node->src[j]) > 0) {
                CUDA_CHECK(cudaStreamWaitEvent(stream, event_map[node->src[j]], 0));
                waited = true;
            }
        }

        // wait on the start event to introduce a dependency if no parents
        if (!waited) {
            CUDA_CHECK(cudaStreamWaitEvent(stream, mainEvent, 0));
        }

        // execute the node
        ggml_cuda_exec_node(ctx, node, stream);

        // record an event for the node
        cudaEvent_t event;
        if (!free_events.empty()) {
            event = free_events.back();
            free_events.pop_back();
        }
        else {
            CUDA_CHECK(cudaEventCreateWithFlags(&event, cudaEventDisableTiming));
        }

        CUDA_CHECK(cudaEventRecord(event, stream));

        // save stream and event
        if (stream != mainStream) {
            node_streams.insert(stream);
        }
        node_events.push_back(event);
        event_map[node] = event;
        stream_map[node] = stream;
    }

    // wait for the group streams to finish
    for (auto & it : node_events) {
        CUDA_CHECK(cudaStreamWaitEvent(mainStream, it, 0));
    }

    //printf("used %d events and %d streams\n", (int)node_events.size(), (int)node_streams.size());

    // save streams and events for reuse
    free_streams.insert(free_streams.end(), node_streams.begin(), node_streams.end());
    free_events.insert(free_events.end(), node_events.begin(), node_events.end());
}

static void ggml_cuda_synchronize(struct ggml_cuda_context * ctx) {
    CUDA_CHECK(cudaStreamSynchronize(g_cudaStream_main));

    UNUSED(ctx);
}

static void ggml_cuda_cgraph_compute(ggml_cuda_context * ctx, ggml_cgraph * gf) {
    cudaStream_t stream = g_cudaStream_main;

    if (GGML_CUDA_SEQ_COMPUTE) {
        for (int i = 0; i < gf->n_nodes; ++i) {
            ggml_cuda_exec_node(ctx, gf->nodes[i], stream);
        }
    }
    else {
        ggml_cuda_graph_exec_parallel(ctx, gf, stream);
    }
}

// backend interface

struct ggml_backend_cuda_context {
    ggml_cuda_context * cuda_ctx = ggml_cuda_init();
};

static const char * ggml_backend_cuda_name(ggml_backend * backend) {
    return "CUDA";

    UNUSED(backend);
}

static void ggml_backend_cuda_free(ggml_backend * backend) {
    ggml_backend_cuda_context * cuda_ctx = (ggml_backend_cuda_context *)backend->context;
    ggml_cuda_free(cuda_ctx->cuda_ctx);
    delete cuda_ctx;
    delete backend;
}

struct cuda_backend_buffer {
    void * data;
    size_t offset;
    size_t size;
};

static const size_t TENSOR_ALIGNMENT = 128;

static void ggml_backend_cuda_free_buffer(struct ggml_backend_buffer * alloc) {
    CUDA_CHECK(cudaFree(alloc->backend_data));
}

static ggml_backend_buffer * ggml_backend_cuda_alloc_buffer(ggml_backend * backend, size_t size) {
    void * data;
    CUDA_CHECK(cudaMalloc(&data, size));

    ggml_backend_buffer * buffer = ggml_allocator_simple_init(data, size, TENSOR_ALIGNMENT);
    buffer->interface.free_data = ggml_backend_cuda_free_buffer;
    buffer->backend_data = data;

    return buffer;

    UNUSED(backend);
}

static void ggml_backend_cuda_set_tensor_async(ggml_backend * backend, ggml_tensor * tensor, const void * data, size_t offset, size_t size) {
    GGML_ASSERT(offset + size <= ggml_nbytes(tensor) && "tensor write out of bounds");
    GGML_ASSERT(tensor->data != NULL && "tensor not allocated");

    //ggml_backend_cuda_context * cuda_ctx = (ggml_backend_cuda_context *)backend->context;

    CUDA_CHECK(cudaMemcpyAsync((char*)tensor->data + offset, data, size, cudaMemcpyHostToDevice, g_cudaStream_main));

    UNUSED(backend);
}

static void ggml_backend_cuda_get_tensor_async(ggml_backend * backend, const ggml_tensor * tensor, void * data, size_t offset, size_t size) {
    GGML_ASSERT(offset + size <= ggml_nbytes(tensor) && "tensor read out of bounds");
    GGML_ASSERT(tensor->data != NULL && "tensor not allocated");

    //ggml_backend_cuda_context * cuda_ctx = (ggml_backend_cuda_context *)backend->context;

    CUDA_CHECK(cudaMemcpyAsync(data, (const char*)tensor->data + offset, size, cudaMemcpyDeviceToHost, g_cudaStream_main));

    UNUSED(backend);
}

static void ggml_backend_cuda_synchronize(ggml_backend * backend) {
    ggml_backend_cuda_context * cuda_ctx = (ggml_backend_cuda_context *)backend->context;
    ggml_cuda_synchronize(cuda_ctx->cuda_ctx);
}

static ggml_graph_plan_t ggml_backend_cuda_graph_plan_create(ggml_backend * backend, ggml_cgraph * cgraph) {
    GGML_ASSERT(false);

    return nullptr;

    UNUSED(backend);
    UNUSED(cgraph);
}

static void ggml_backend_cuda_graph_plan_free(ggml_backend * backend, ggml_graph_plan_t plan) {
    GGML_ASSERT(false);

    UNUSED(backend);
    UNUSED(plan);
}

static void ggml_backend_cuda_graph_plan_compute(ggml_backend * backend, ggml_graph_plan_t plan) {
    GGML_ASSERT(false);

    UNUSED(backend);
    UNUSED(plan);
}

static void ggml_backend_cuda_graph_compute(ggml_backend * backend, ggml_cgraph * cgraph) {
    ggml_backend_cuda_context * cuda_ctx = (ggml_backend_cuda_context *)backend->context;
    ggml_cuda_cgraph_compute(cuda_ctx->cuda_ctx, cgraph);
}

static ggml_backend_interface cuda_backend_interface = {
    /* .get_name            = */ ggml_backend_cuda_name,
    /* .free                = */ ggml_backend_cuda_free,
    /* .alloc_buffer        = */ ggml_backend_cuda_alloc_buffer,
    /* .set_tensor_async    = */ ggml_backend_cuda_set_tensor_async,
    /* .get_tensor_async    = */ ggml_backend_cuda_get_tensor_async,
    /* .synchronize         = */ ggml_backend_cuda_synchronize,
    /* .cpy_tensor_from     = */ nullptr,
    /* .cpy_tensor_to       = */ nullptr,
    /* .graph_plan_create   = */ ggml_backend_cuda_graph_plan_create,
    /* .graph_plan_free     = */ ggml_backend_cuda_graph_plan_free,
    /* .graph_plan_compute  = */ ggml_backend_cuda_graph_plan_compute,
    /* .graph_compute       = */ ggml_backend_cuda_graph_compute
};

ggml_backend * ggml_backend_cuda_init(void) {
    ggml_backend_cuda_context * ctx = new ggml_backend_cuda_context;

<<<<<<< HEAD
    ggml_backend cuda_backend = {
        /* .interface =   = */ &cuda_backend_interface,
        /* .context       = */ ctx,
        /* .is_ram_shared = */ false,
=======
    ggml_backend * cuda_backend = new ggml_backend;
    *cuda_backend = (ggml_backend){
        /* .interface = */ cuda_backend_interface,
        /* .context   = */ ctx
>>>>>>> 295f8565
    };
    return cuda_backend;
}<|MERGE_RESOLUTION|>--- conflicted
+++ resolved
@@ -1808,17 +1808,11 @@
 ggml_backend * ggml_backend_cuda_init(void) {
     ggml_backend_cuda_context * ctx = new ggml_backend_cuda_context;
 
-<<<<<<< HEAD
-    ggml_backend cuda_backend = {
-        /* .interface =   = */ &cuda_backend_interface,
-        /* .context       = */ ctx,
-        /* .is_ram_shared = */ false,
-=======
     ggml_backend * cuda_backend = new ggml_backend;
     *cuda_backend = (ggml_backend){
-        /* .interface = */ cuda_backend_interface,
-        /* .context   = */ ctx
->>>>>>> 295f8565
+        /* .interface     = */ cuda_backend_interface,
+        /* .context       = */ ctx
+        /* .is_ram_shared = */ false,
     };
     return cuda_backend;
 }